name: CI

on:
  push:
    branches:
      - main
  pull_request:

jobs:
  python-matrix:
    name: python-matrix
    runs-on: ubuntu-latest
    strategy:
      matrix:
        python-version: ["3.9", "3.10", "3.11", "3.12", "3.13"]
    defaults:
      run:
        shell: bash -l {0}
    steps:
      - uses: actions/checkout@v3
      - name: Set up conda cache
<<<<<<< HEAD
        uses: actions/cache@v3
=======
        uses: actions/cache@v4
>>>>>>> 31c4e050
        with:
          path: ~/conda_pkgs_dir
          key: ${{ runner.os }}-conda-${{ hashFiles('**/environment.yml') }}
          restore-keys: ${{ runner.os }}-conda-
      - name: Set up pip cache
<<<<<<< HEAD
        uses: actions/cache@v3
=======
        uses: actions/cache@v4
>>>>>>> 31c4e050
        with:
          path: ~/.cache/pip
          key: ${{ runner.os }}-pip-${{ hashFiles('**/setup.cfg', '**/requirements-dev.txt') }}
          restore-keys: ${{ runner.os }}-pip-
      - name: Set up Conda with Python ${{ matrix.python-version }}
        uses: conda-incubator/setup-miniconda@v3
        with:
          auto-update-conda: true
          python-version: ${{ matrix.python-version }}
      - name: Update Conda's environemnt
        run: conda env update -f environment.yml -n test
      - name: Execute linters and test suites
        run: ./scripts/cibuild<|MERGE_RESOLUTION|>--- conflicted
+++ resolved
@@ -19,21 +19,13 @@
     steps:
       - uses: actions/checkout@v3
       - name: Set up conda cache
-<<<<<<< HEAD
-        uses: actions/cache@v3
-=======
         uses: actions/cache@v4
->>>>>>> 31c4e050
         with:
           path: ~/conda_pkgs_dir
           key: ${{ runner.os }}-conda-${{ hashFiles('**/environment.yml') }}
           restore-keys: ${{ runner.os }}-conda-
       - name: Set up pip cache
-<<<<<<< HEAD
-        uses: actions/cache@v3
-=======
         uses: actions/cache@v4
->>>>>>> 31c4e050
         with:
           path: ~/.cache/pip
           key: ${{ runner.os }}-pip-${{ hashFiles('**/setup.cfg', '**/requirements-dev.txt') }}
