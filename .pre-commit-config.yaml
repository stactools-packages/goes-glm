--- conflicted
+++ resolved
@@ -13,11 +13,7 @@
         args: [--ignore-words=.codespellignore]
         types_or: [jupyter, markdown, python, shell]
   - repo: https://github.com/PyCQA/flake8
-<<<<<<< HEAD
-    rev: 7.1.2
-=======
     rev: 7.2.0
->>>>>>> fd3f9ee1
     hooks:
       - id: flake8
   - repo: https://github.com/pre-commit/mirrors-mypy
